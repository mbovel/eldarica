/**
 * Copyright (c) 2011-2018 Hossein Hojjat, Philipp Ruemmer. All rights reserved.
 * 
 * Redistribution and use in source and binary forms, with or without
 * modification, are permitted provided that the following conditions are met:
 * 
 * * Redistributions of source code must retain the above copyright notice, this
 *   list of conditions and the following disclaimer.
 * 
 * * Redistributions in binary form must reproduce the above copyright notice,
 *   this list of conditions and the following disclaimer in the documentation
 *   and/or other materials provided with the distribution.
 * 
 * * Neither the name of the authors nor the names of their
 *   contributors may be used to endorse or promote products derived from
 *   this software without specific prior written permission.
 * 
 * THIS SOFTWARE IS PROVIDED BY THE COPYRIGHT HOLDERS AND CONTRIBUTORS "AS IS"
 * AND ANY EXPRESS OR IMPLIED WARRANTIES, INCLUDING, BUT NOT LIMITED TO, THE
 * IMPLIED WARRANTIES OF MERCHANTABILITY AND FITNESS FOR A PARTICULAR PURPOSE ARE
 * DISCLAIMED. IN NO EVENT SHALL THE COPYRIGHT HOLDER OR CONTRIBUTORS BE LIABLE
 * FOR ANY DIRECT, INDIRECT, INCIDENTAL, SPECIAL, EXEMPLARY, OR CONSEQUENTIAL
 * DAMAGES (INCLUDING, BUT NOT LIMITED TO, PROCUREMENT OF SUBSTITUTE GOODS OR
 * SERVICES; LOSS OF USE, DATA, OR PROFITS; OR BUSINESS INTERRUPTION) HOWEVER
 * CAUSED AND ON ANY THEORY OF LIABILITY, WHETHER IN CONTRACT, STRICT LIABILITY,
 * OR TORT (INCLUDING NEGLIGENCE OR OTHERWISE) ARISING IN ANY WAY OUT OF THE USE
 * OF THIS SOFTWARE, EVEN IF ADVISED OF THE POSSIBILITY OF SUCH DAMAGE.
 */

package lazabs.types

import ap.theories.{ADT, Heap}
import ap.types._

sealed abstract class Type
case class UnitType() extends Type
case class IntegerType() extends Type
case class RangeType(val lower: Int, val upper: Int) extends Type
case class BooleanType() extends Type
case class StringType() extends Type
case class AnyType() extends Type
<<<<<<< HEAD
case class ArrayType(t: Type) extends Type
case class HeapType(s: Sort) extends Type
case class HeapAddressType(h: Heap) extends Type
=======
case class ArrayType(index : Type, obj : Type) extends Type
>>>>>>> d71a8e8d
case class SetType(t: Type) extends Type
case class AdtType(s: Sort) extends Type
case class BVType(bits: Int) extends Type
case object ActorType extends Type
case class ClassType(id: String) extends Type

object ArrayType {
  def apply(obj : Type) : ArrayType = ArrayType(IntegerType(), obj)
}

trait ScalaType {
	self =>      // this-aliasing
	private var _stype: Type = UnitType()
	// Getter
	def stype  = _stype
	// Setter
	def stype( value: Type): self.type = {
		_stype = value
		self
	}
}<|MERGE_RESOLUTION|>--- conflicted
+++ resolved
@@ -39,13 +39,9 @@
 case class BooleanType() extends Type
 case class StringType() extends Type
 case class AnyType() extends Type
-<<<<<<< HEAD
-case class ArrayType(t: Type) extends Type
+case class ArrayType(index : Type, obj : Type) extends Type
 case class HeapType(s: Sort) extends Type
 case class HeapAddressType(h: Heap) extends Type
-=======
-case class ArrayType(index : Type, obj : Type) extends Type
->>>>>>> d71a8e8d
 case class SetType(t: Type) extends Type
 case class AdtType(s: Sort) extends Type
 case class BVType(bits: Int) extends Type
