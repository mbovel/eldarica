/**
 * Copyright (c) 2011-2021 Hossein Hojjat, Filip Konecny, Philipp Ruemmer.
 * All rights reserved.
 * 
 * Redistribution and use in source and binary forms, with or without
 * modification, are permitted provided that the following conditions are met:
 * 
 * * Redistributions of source code must retain the above copyright notice, this
 *   list of conditions and the following disclaimer.
 * 
 * * Redistributions in binary form must reproduce the above copyright notice,
 *   this list of conditions and the following disclaimer in the documentation
 *   and/or other materials provided with the distribution.
 * 
 * * Neither the name of the authors nor the names of their
 *   contributors may be used to endorse or promote products derived from
 *   this software without specific prior written permission.
 * 
 * THIS SOFTWARE IS PROVIDED BY THE COPYRIGHT HOLDERS AND CONTRIBUTORS "AS IS"
 * AND ANY EXPRESS OR IMPLIED WARRANTIES, INCLUDING, BUT NOT LIMITED TO, THE
 * IMPLIED WARRANTIES OF MERCHANTABILITY AND FITNESS FOR A PARTICULAR PURPOSE ARE
 * DISCLAIMED. IN NO EVENT SHALL THE COPYRIGHT HOLDER OR CONTRIBUTORS BE LIABLE
 * FOR ANY DIRECT, INDIRECT, INCIDENTAL, SPECIAL, EXEMPLARY, OR CONSEQUENTIAL
 * DAMAGES (INCLUDING, BUT NOT LIMITED TO, PROCUREMENT OF SUBSTITUTE GOODS OR
 * SERVICES; LOSS OF USE, DATA, OR PROFITS; OR BUSINESS INTERRUPTION) HOWEVER
 * CAUSED AND ON ANY THEORY OF LIABILITY, WHETHER IN CONTRACT, STRICT LIABILITY,
 * OR TORT (INCLUDING NEGLIGENCE OR OTHERWISE) ARISING IN ANY WAY OUT OF THE USE
 * OF THIS SOFTWARE, EVEN IF ADVISED OF THE POSSIBILITY OF SUCH DAMAGE.
 */

package lazabs.horn.parser

import java.io.{FileInputStream,InputStream,FileNotFoundException}

import lazabs.horn.global._
import lazabs.prover.PrincessWrapper
import lazabs.ast.ASTree._
import lazabs.types.IntegerType
import lazabs.horn.bottomup.HornPredAbs.predArgumentSorts

import ap.parser._
import ap.theories.{Theory, TheoryRegistry, TheoryCollector, ADT, SimpleArray,
                    MulTheory, ModuloArithmetic, ExtArray, Heap}
import ap.theories.nia.GroebnerMultiplication
import ap.{SimpleAPI, Signature}
import SimpleAPI.ProverStatus
import ap.proof.theoryPlugins.Plugin
import ap.proof.goal.Goal
import ap.terfor.conjunctions.Conjunction
import ap.terfor.preds.Atom
import ap.terfor.{TerForConvenience, TermOrder}
import ap.types.{SortedPredicate, MonoSortedPredicate, SortedIFunction,
                 TypeTheory}
import ap.parameters.{ParserSettings, PreprocessingSettings, Param}

import scala.collection.{Map => CMap}
import scala.collection.mutable.{HashMap => MHashMap, ArrayBuffer,
                                 HashSet => MHashSet, LinkedHashSet}

object HornReader {
  def apply(fileName: String): Seq[HornClause] = {
    val in = new java.io.BufferedReader (
                 new java.io.FileReader(fileName))
    val lexer = new HornLexer(in)
    val parser = new Parser(lexer)
    val tree = parser.parse()
    (scala.collection.JavaConversions.asScalaBuffer(
       tree.value.asInstanceOf[java.util.List[HornClause]]))
  }

  def fromSMT(fileName: String) : Seq[HornClause] =
    SimpleAPI.withProver(enableAssert = lazabs.Main.assertions) { p =>
      (new SMTHornReader(fileName, p)).result
    }

  //////////////////////////////////////////////////////////////////////////////

  def cnf_if_needed(aF : IFormula) : List[IFormula] = {
    val conjuncts = LineariseVisitor(aF, IBinJunctor.And)
    if (conjuncts.forall(
          LineariseVisitor(_, IBinJunctor.Or).forall(isLiteral(_))
        )) {
      conjuncts.toList
    } else {
      ccnf(aF)
    }
  }

  // conjunctive normal form (quantified subformulas are considered as atoms)
  private def ccnf(aF : ap.parser.IFormula) : List[ap.parser.IFormula] = {
    var cnf : List[IFormula] = Nil
    aF match {
      case IBinFormula(j,f1,f2) =>
        val cnf1 = ccnf(f1)
        val cnf2 = ccnf(f2)
        j match {
          case IBinJunctor.And =>
            cnf = cnf1 ::: cnf2
          case IBinJunctor.Or =>
            cnf = cnf_base(cnf1,cnf2)
          case IBinJunctor.Eqv =>
            assert(false)
        }
      case f@INot(_ : IAtom) => cnf = f :: Nil
      case f@INot(_ : IBoolLit) => cnf = f :: Nil
      case f@INot(_ : IIntFormula) => cnf = f :: Nil
      case f@INot(_ : IEquation) => cnf = f :: Nil
      case f : IAtom => cnf = f :: Nil
      case f : IBoolLit => cnf = f :: Nil
      case f : IIntFormula => cnf = f :: Nil
      case f : IEquation => cnf = f :: Nil
      case f : IQuantified => cnf = f :: Nil
      case f => 
        throw new Exception ("cannot handle " + f)
    }
    cnf
  }

  private def dnf_base(dnf1 : List[ap.parser.IFormula], dnf2 : List[ap.parser.IFormula]) = {
    var dnf : List[ap.parser.IFormula] = List()
    for (f1 <- dnf1) {
      for (f2 <- dnf2) {
        dnf = (f1 &&& f2) :: dnf
      }
    }
    dnf
  }

  private def cnf_base(cnf1 : List[ap.parser.IFormula], cnf2 : List[ap.parser.IFormula]) = {
    var cnf : List[ap.parser.IFormula] = List()
    for (f1 <- cnf1) {
      for (f2 <- cnf2) {
        cnf = (f1 ||| f2) :: cnf
      }
    }
    cnf
  }

  private def containsPredicate(aF : IFormula) : Boolean = {
    aF match {
        case IQuantified(q,f) => containsPredicate(f)
        case IBinFormula(j,f1,f2) => containsPredicate(f1) || containsPredicate(f2)
        case INot(f) => containsPredicate(f)
        case a : IAtom => true
        case _ =>false
    }
  }

  private def isLiteral(aF : IFormula) = {
    !containsPredicate(aF) || (aF match {
      case IAtom(_,_) => true
      case INot(IAtom(_,_)) => true
      case _ => false
    })
  }

  //////////////////////////////////////////////////////////////////////////////

  object PredUnderQuantifierVisitor
         extends ContextAwareVisitor[Unit, Unit] {
    private object FoundPredUnderQuantifier extends Exception

    def apply(f : IExpression) : Boolean =
      try {
        visitWithoutResult(f, Context(()))
        false
      } catch {
        case FoundPredUnderQuantifier => true
      }

    override def preVisit(t : IExpression,
                          arg : Context[Unit]) : PreVisitResult = t match {
      case a : IAtom
          if !arg.binders.isEmpty &&
             (TheoryRegistry lookupSymbol a.pred).isEmpty =>
        throw FoundPredUnderQuantifier
      case _ =>
        super.preVisit(t, arg)
    }
   
    def postVisit(t : IExpression,
                  arg : Context[Unit],
                  subres : Seq[Unit]) : Unit = ()
  }

  /**
   * Check whether a clause contains quantified literals in the body
   */
  object QuantifiedBodyPredsVisitor
         extends ContextAwareVisitor[Unit, Unit] {
    private object FoundPredUnderQuantifier extends Exception

    def apply(f : IExpression) : Boolean =
      try {
        visitWithoutResult(f, Context(()))
        false
      } catch {
        case FoundPredUnderQuantifier => true
      }

    override def preVisit(t : IExpression,
                          ctxt : Context[Unit]) : PreVisitResult = t match {
      case a : IAtom
        if ctxt.polarity < 0 && (ctxt.binders contains Context.EX) &&
           (TheoryRegistry lookupSymbol a.pred).isEmpty =>
        throw FoundPredUnderQuantifier
      case _ =>
        super.preVisit(t, ctxt)
    }
   
    def postVisit(t : IExpression,
                  arg : Context[Unit],
                  subres : Seq[Unit]) : Unit = ()
  }
}

////////////////////////////////////////////////////////////////////////////////

class SMTHornReader protected[parser] (
         fileName: String,
         // we need a prover for some of the
         // clause preprocessing, in general
         p : SimpleAPI) {

  import IExpression._
  import HornReader.{cnf_if_needed, PredUnderQuantifierVisitor,
                     QuantifiedBodyPredsVisitor}

  private val reader = new java.io.BufferedReader (
                 new java.io.FileReader(new java.io.File (fileName)))
  private val settings = Param.BOOLEAN_FUNCTIONS_AS_PREDICATES.set(
                   ParserSettings.DEFAULT, true)

  private val (oriF, _, oriSignature) =
    (new SMTParser2InputAbsy(new Environment, settings, null) {
      protected override def
        incrementalityMessage(thing : String, warnOnly : Boolean) : String =
          if (warnOnly) ("ignoring " + thing) else (thing + " is not supported")
      protected override def
        neverInline(expr : IExpression) : Boolean = false
    })(reader)

  reader.close

  //////////////////////////////////////////////////////////////////////////////
  // if necessary, introduce quantifiers for array arguments

  private val (f, unintPredicates, signature) = {
    val oriUnintPredicates = new LinkedHashSet[Predicate]

    for (p <- oriSignature.order.orderedPredicates.toSeq.sortBy(_.name))
      if (!(TheoryRegistry lookupSymbol p).isDefined)
        oriUnintPredicates += p

    lazabs.GlobalParameters.get.arrayQuantification match {
      case None =>
        (oriF, oriUnintPredicates, oriSignature)
        
      case Some(quanNum) => {
        val unintPredMapping = new MHashMap[Predicate, IFormula]
        val newPreds = new ArrayBuffer[Predicate]

        val unintPredicates = for (p <- oriUnintPredicates) yield {
          val sorts = predArgumentSorts(p)
          var quanCnt = 0
          val newSorts =
            (for (s <- sorts;
                  r <- s match {
                    case SimpleArray.ArraySort(1) => {
                      // replace every array argument with 2*quanNum arguments
                      quanCnt = quanCnt + quanNum
                      for (_ <- 0 until quanNum*2) yield Sort.Integer
                    }
                    case ExtArray.ArraySort(theory)
                      if (theory.indexSorts == Seq(Sort.Integer) &&
                          theory.objSort == Sort.Integer) => {
                      // replace every array argument with 2*quanNum arguments
                      quanCnt = quanCnt + quanNum
                      for (_ <- 0 until quanNum*2) yield Sort.Integer
                    }
                    case SimpleArray.ArraySort(_) | ExtArray.ArraySort(_) =>
                      throw new Exception (
                        "Only unary arrays over integers are supported")
                    case s => List(s)
                  })
             yield r).toList

          if (quanCnt == 0) {
            p
          } else {
            lazabs.GlobalParameters.get.didIncompleteTransformation = true
            
            val newP = MonoSortedPredicate(p.name, newSorts)
            newPreds += newP
            
            var quanInd = 0
            val newPArgs =
              (for ((s, n) <- sorts.iterator.zipWithIndex;
                    t <- s match {
                      case SimpleArray.ArraySort(1) =>
                        for (k <- 0 until quanNum;
                             qi = { quanInd = quanInd + 1; quanInd - 1 };
                             t <- List(v(qi),
                                       SimpleArray(1).select(
                                         v(n + quanCnt), v(qi))))
                        yield t
                      case ExtArray.ArraySort(theory) =>
                        for (k <- 0 until quanNum;
                             qi = { quanInd = quanInd + 1; quanInd - 1 };
                             t <- List(v(qi),
                                       theory.select(v(n + quanCnt), v(qi))))
                        yield t
                      case _ =>
                        Iterator single v(n + quanCnt)
                    })
               yield t).toList

            val quanAtom =
              quan(for (_ <- 0 until quanCnt) yield Quantifier.ALL,
                   IAtom(newP, newPArgs))

            unintPredMapping.put(p, quanAtom)
            newP
          }
        }

        val newOrder = oriSignature.order extendPred newPreds

        (UniformSubstVisitor(oriF, unintPredMapping),
         unintPredicates, oriSignature updateOrder newOrder)
      }
    }
  }

  //////////////////////////////////////////////////////////////////////////////

  val clauses = LineariseVisitor(Transform2NNF(!f), IBinJunctor.And)

  if (!signature.theories.isEmpty)
    Console.err.println("Theories: " + (signature.theories mkString ", "))

  if (signature.theories exists {
        case _ : SimpleArray  => false
        case _ : ExtArray     => false
        case _ : ADT          => false
        case _ : MulTheory    => false
        case TypeTheory       => false
        case ModuloArithmetic => false
        case _                => true
      })
    throw new Exception ("Combination of theories is not supported")

  val canEliminateBodyQuantifiers =
    signature.theories forall {
      case _ : SimpleArray => true
      case _ : ExtArray    => true
      case TypeTheory      => true
      case _               => false
    }

  lazabs.GlobalParameters.get.arrayQuantification match {
    case Some(num) if !canEliminateBodyQuantifiers =>
      throw new Exception ("Option -arrayQuans:" + num +
                             " is not supported in combination with" +
                             " the given theories. Use -arrayQuans:off")
    case _ =>
      // ok
  }

  val elimArrays =
    lazabs.GlobalParameters.get.arrayQuantification.isDefined ||
    (clauses exists (QuantifiedBodyPredsVisitor(_)))

  if (elimArrays && !canEliminateBodyQuantifiers)
    throw new Exception ("Cannot eliminate arrays in clauses due to theories")

  if (elimArrays)
    Console.err.println("Eliminating arrays using instantiation (incomplete)")

  private val eldClauses = for (cc <- clauses) yield {
    var symMap = Map[ConstantTerm, String]()
    var clause = cc

    def newConstantTerm(name : String, s : Sort) = {
      val const = s newConstant name
      symMap = symMap + (const -> name)
      const
    }

    if (ContainsSymbol(clause, (x:IExpression) => x match {
          case IFunApp(f, _) => !(TheoryRegistry lookupSymbol f).isDefined
          case _ => false
        }))
      throw new Exception ("Uninterpreted functions are not supported")

<<<<<<< HEAD
    signature.theories match {
      case theories if (theories forall {
                          case _ : ADT          => true
                          case _ : MulTheory    => true
                          case TypeTheory       => true
                          case ModuloArithmetic => true
                          case _ : Heap         => true
                          case _                => false
                        }) =>
        // ok
      case theories if (theories forall {
                          case _ : SimpleArray => true
                          case _ : ExtArray    => true
                          case TypeTheory      => true
                          case _               => false
                        }) => {
        // ok
      }
      case _ =>
        throw new Exception ("Combination of theories is not supported")
    }

=======
>>>>>>> d71a8e8d
    clause =
      if (elimArrays) {
        // need full preprocessing, in particular to introduce triggers
        val (List(INamedPart(_, processedClause_aux)), _, _) =
          Preprocessing(clause,
                        List(),
                        signature,
                        Param.TRIGGER_STRATEGY.set(
                          PreprocessingSettings.DEFAULT,
                          Param.TriggerStrategyOptions.AllMaximal))
        processedClause_aux
      } else {
        EquivExpander(PartialEvaluator(clause))
      }

//    println
//    println(clause)
    // transformation to prenex normal form
    clause = Transform2Prenex(Transform2NNF(clause), Set(Quantifier.ALL))

    var sorts  = List[Sort]()

    while (clause.isInstanceOf[IQuantified]) {
      val ISortedQuantified(Quantifier.ALL, sort, d) = clause
      clause = d
      sorts = sort :: sorts
    }

    val groundClause =
      if (!sorts.isEmpty) {
        val parameterConsts =
          for (s <- sorts)
          yield IConstant((newConstantTerm("P" + symMap.size, s)))
        subst(clause, parameterConsts, 0)
      } else {
        clause
      }

//    println
//    println(groundClause)
    
    // transform to CNF and try to generate one clause per conjunct
    for (conjunctRaw <- cnf_if_needed(groundClause);
         conjunct <- elimQuansTheories(conjunctRaw,
                                       unintPredicates,
                                       signature.theories,
                                       elimArrays)) yield {

      for (c <- SymbolCollector constantsSorted conjunct;
           if (!(symMap contains c)))
        symMap = symMap + (c -> c.name)

      var head : RelVar = null
      var body = List[HornLiteral]()

      var litsTodo = LineariseVisitor(conjunct, IBinJunctor.Or).toList

      def translateAtom(a : IAtom) : RelVar = {
        val IAtom(pred, args) = a
        val argSorts = SortedPredicate.iArgumentSorts(pred, args)
        val newArgs =
          (for ((t, tSort) <-
                   args.iterator zip argSorts.iterator) yield t match {
            case IConstant(c) =>
              Parameter(c.name, PrincessWrapper.sort2Type(tSort))
            case t => {
              val newC = newConstantTerm("T" + symMap.size, tSort)
              litsTodo = (newC =/= t) :: litsTodo
              Parameter(newC.name, PrincessWrapper.sort2Type(tSort))
            }
          }).toList
        RelVar(pred.name, newArgs)
      }
      
      import Sort.:::

      while (!litsTodo.isEmpty) {
        val lit = litsTodo.head
        litsTodo = litsTodo.tail

        lit match {
          case INot(a@IAtom(p, _)) if (TheoryRegistry lookupSymbol p).isEmpty =>
            body = translateAtom(a) :: body
          case a@IAtom(p, _) if (TheoryRegistry lookupSymbol p).isEmpty => {
            if (head != null)
              throw new Exception (
                "Multiple positive literals in a clause: " +
                head + ", " + translateAtom(a))
            head = translateAtom(a)
          }

          case INot(a@IAtom(p, _)) if !((TheoryRegistry lookupSymbol p).isEmpty) => 
            body = Interp(PrincessWrapper.formula2Eldarica(a, symMap, false)) :: body

          case a@IAtom(p, _) if !(TheoryRegistry lookupSymbol p).isEmpty =>
            body = Interp(PrincessWrapper.formula2Eldarica(~a, symMap, false)) :: body

          case INot(GeqZ(IConstant(_) :::
                           ModuloArithmetic.UnsignedBVSort(_)) |
                    Geq(IIntLit(_),
                        IConstant(_) ::: ModuloArithmetic.UnsignedBVSort(_))) =>
            // inequality introduced by the parser that can be ignored
          
          case l => {
            body = Interp(PrincessWrapper.formula2Eldarica(~l, symMap, false)) :: body
          }          
        }
      }

//      val res =
      HornClause(if (head == null) Interp(lazabs.ast.ASTree.BoolConst(false))
                 else head,
                 if (body.isEmpty) List(Interp(lazabs.ast.ASTree.BoolConst(true))) 
                 else body)
//      println(" -> " + res)
//      res
    }
  }

  val result : Seq[HornClause] = eldClauses.flatten match {
    case Seq() => {
      // make sure to generate at least one clause
      List(HornClause(Interp(lazabs.ast.ASTree.BoolConst(false)),
                      List(Interp(lazabs.ast.ASTree.BoolConst(false)))))
    }
    case s => s
  }

  //////////////////////////////////////////////////////////////////////////////

  private class VarTypeInferrer(varNum : Int)
                extends ContextAwareVisitor[Unit, Unit] {
    val types = new Array[Sort](varNum)
    override def preVisit(t : IExpression,
                          ctxt : Context[Unit]) : PreVisitResult = {
      t match {
        case IAtom(pred, args) => {
          val argSorts = SortedPredicate.iArgumentSorts(pred, args)
          for ((IVariable(ind), sort) <- args.iterator zip argSorts.iterator)
            if (ind >= ctxt.binders.size)
              types(ind - ctxt.binders.size) = sort
        }
        case IFunApp(pred, args) => {
          val argSorts = SortedIFunction.iArgumentSorts(pred, args)
          for ((IVariable(ind), sort) <- args.iterator zip argSorts.iterator)
            if (ind >= ctxt.binders.size)
              types(ind - ctxt.binders.size) = sort
        }
        case _ =>
          // nothing
      }
      super.preVisit(t, ctxt)
    }
    def postVisit(t : IExpression,
                  arg : Context[Unit], subres : Seq[Unit]) : Unit = ()
  }

  //////////////////////////////////////////////////////////////////////////////

  private def elimQuansTheories(
                clause : IFormula,
                unintPredicates : LinkedHashSet[Predicate],
                allTheories : Seq[Theory],
                elimArrays : Boolean) : Seq[IFormula] = {

    val containsArraySymbol =
      ContainsSymbol(clause, (e : IExpression) => e match {
        case IFunApp(f, _) => (TheoryRegistry lookupSymbol f) match {
          case Some(_ : SimpleArray | _ : ExtArray) => true
          case _ => false
        }
        case IAtom(p, _) => (TheoryRegistry lookupSymbol p) match {
          case Some(_ : SimpleArray | _ : ExtArray) => true
          case _ => false
        }
        case _ => false
      })

    val quanNum = QuantifierCountVisitor(clause)

    if (quanNum == 0 && !(containsArraySymbol && elimArrays))
      return List(clause)

    if (containsArraySymbol || PredUnderQuantifierVisitor(clause))
      lazabs.GlobalParameters.get.didIncompleteTransformation = true

    import p._

    addTheories(allTheories)

    def additionalAxioms(instantiatedPreds : Set[Predicate]) : Conjunction = {
      val formula =
        or(for (literal@IQuantified(Quantifier.EX, _) <-
                  LineariseVisitor(clause, IBinJunctor.Or).iterator;
                if (ContainsSymbol(literal, (x:IExpression) => x match {
                      case IAtom(p, _) => (unintPredicates contains p) &&
                                          !(instantiatedPreds contains p)
                      case _ => false
                    })))
           yield {
               var quanNum = 0
               var formula : IFormula = literal
               while (formula.isInstanceOf[IQuantified]) {
                 val IQuantified(Quantifier.EX, h) = formula
                 quanNum = quanNum + 1
                 formula = h
               }

               val newMatrix =
                 or(for (h <- LineariseVisitor(formula, IBinJunctor.And).iterator)
                    yield h match {
                      case s@IAtom(p, _) => {
                        (TheoryRegistry lookupSymbol p) match {
                          case Some(t) if (t.functionalPredicates contains p) =>
                            // nothing
                          case _ =>
                            throw new Exception(
                              "Unexpected quantified clause literal: " + literal)
                        }
                        ~s
                      }
                      case s => s
                    })

               quan(for (_ <- 0 until quanNum) yield Quantifier.ALL, newMatrix)
             })
      asConjunction(formula)
    }

    val qfClauses = scope {
      val qfClauses = new ArrayBuffer[Conjunction]

      addRelations(unintPredicates)
      addConstantsRaw(SymbolCollector constantsSorted clause)

      // first eliminate quantifiers by instantiation

      setupTheoryPlugin(new Plugin {
        import Plugin.GoalState
        def generateAxioms(goal : Goal) : Option[(Conjunction, Conjunction)] =
          goalState(goal) match {
            case GoalState.Final => {
              val occurringPreds =
                (for (a <- goal.facts.predConj.positiveLits.iterator)
                 yield a.pred).toSet

              // check whether all quantified literals have been instantiated
              val axioms = additionalAxioms(occurringPreds)

              if (axioms.isFalse) {
                qfClauses += goal.facts
                Some((Conjunction.FALSE, Conjunction.TRUE))
              } else {
                Some((axioms.negate, Conjunction.TRUE))
              }
            }
            case _ =>
              None
          }
      })

      ?? (clause)
      checkSat(false)
      while (getStatus(100) == ProverStatus.Running)
        lazabs.GlobalParameters.get.timeoutChecker()

      qfClauses
    }

    // then eliminate theory symbols
    val resClauses = new ArrayBuffer[IFormula]

    for (c <- qfClauses) scope {
      lazabs.GlobalParameters.get.timeoutChecker()

      setMostGeneralConstraints(true)

      addConstantsRaw(c.order sort c.order.orderedConstants)

      val (unintBodyLits, theoryBodyLits) =
        c.predConj.positiveLits partition (unintPredicates contains _.pred)
      val (unintHeadLits, theoryHeadLits) =
        c.predConj.negativeLits partition (unintPredicates contains _.pred)

      if (unintHeadLits.size > 1)
        throw new Exception (
          "Multiple positive literals in a clause: " +
          (unintHeadLits mkString ", "))

      addAssertion(
        c.updatePredConj(
          c.predConj.updateLits(theoryBodyLits,
                                theoryHeadLits)(c.order))(c.order))

      // Create new existential constants for the arguments of the
      // individual atoms
      def existentialiseAtom(a : Atom) : IAtom = {
        val existConsts = createExistentialConstants(a.size)

        implicit val _ = order
        import TerForConvenience._

        addAssertion(a === (for (IConstant(c) <- existConsts) yield c))

        IAtom(a.pred, existConsts)
      }

      val newUnintHeadLits = unintHeadLits map (existentialiseAtom _)
      val newUnintBodyLits = unintBodyLits map (existentialiseAtom _)

      checkSat(false)
      while (getStatus(100) == ProverStatus.Running)
        lazabs.GlobalParameters.get.timeoutChecker()

      resClauses += (??? match {
        case ProverStatus.Unsat =>
          Transform2NNF(getMinimisedConstraint |||
                        ~and(newUnintBodyLits) |||
                        or(newUnintHeadLits))
        case ProverStatus.Sat | ProverStatus.Inconclusive =>
          // then the resulting constraint is false
          Transform2NNF(~and(newUnintBodyLits) |||
                        or(newUnintHeadLits))
      })
    }

    reset

    resClauses
  }
}<|MERGE_RESOLUTION|>--- conflicted
+++ resolved
@@ -393,31 +393,6 @@
         }))
       throw new Exception ("Uninterpreted functions are not supported")
 
-<<<<<<< HEAD
-    signature.theories match {
-      case theories if (theories forall {
-                          case _ : ADT          => true
-                          case _ : MulTheory    => true
-                          case TypeTheory       => true
-                          case ModuloArithmetic => true
-                          case _ : Heap         => true
-                          case _                => false
-                        }) =>
-        // ok
-      case theories if (theories forall {
-                          case _ : SimpleArray => true
-                          case _ : ExtArray    => true
-                          case TypeTheory      => true
-                          case _               => false
-                        }) => {
-        // ok
-      }
-      case _ =>
-        throw new Exception ("Combination of theories is not supported")
-    }
-
-=======
->>>>>>> d71a8e8d
     clause =
       if (elimArrays) {
         // need full preprocessing, in particular to introduce triggers
