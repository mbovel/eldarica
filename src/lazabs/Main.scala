/**
 * Copyright (c) 2011-2020 Hossein Hojjat, Filip Konecny, Philipp Ruemmer,
 * Pavle Subotic. All rights reserved.
 * 
 * Redistribution and use in source and binary forms, with or without
 * modification, are permitted provided that the following conditions are met:
 * 
 * * Redistributions of source code must retain the above copyright notice, this
 *   list of conditions and the following disclaimer.
 * 
 * * Redistributions in binary form must reproduce the above copyright notice,
 *   this list of conditions and the following disclaimer in the documentation
 *   and/or other materials provided with the distribution.
 * 
 * * Neither the name of the authors nor the names of their
 *   contributors may be used to endorse or promote products derived from
 *   this software without specific prior written permission.
 * 
 * THIS SOFTWARE IS PROVIDED BY THE COPYRIGHT HOLDERS AND CONTRIBUTORS "AS IS"
 * AND ANY EXPRESS OR IMPLIED WARRANTIES, INCLUDING, BUT NOT LIMITED TO, THE
 * IMPLIED WARRANTIES OF MERCHANTABILITY AND FITNESS FOR A PARTICULAR PURPOSE ARE
 * DISCLAIMED. IN NO EVENT SHALL THE COPYRIGHT HOLDER OR CONTRIBUTORS BE LIABLE
 * FOR ANY DIRECT, INDIRECT, INCIDENTAL, SPECIAL, EXEMPLARY, OR CONSEQUENTIAL
 * DAMAGES (INCLUDING, BUT NOT LIMITED TO, PROCUREMENT OF SUBSTITUTE GOODS OR
 * SERVICES; LOSS OF USE, DATA, OR PROFITS; OR BUSINESS INTERRUPTION) HOWEVER
 * CAUSED AND ON ANY THEORY OF LIABILITY, WHETHER IN CONTRACT, STRICT LIABILITY,
 * OR TORT (INCLUDING NEGLIGENCE OR OTHERWISE) ARISING IN ANY WAY OUT OF THE USE
 * OF THIS SOFTWARE, EVEN IF ADVISED OF THE POSSIBILITY OF SUCH DAMAGE.
 */

package lazabs

import java.io.{FileInputStream,InputStream,FileNotFoundException}
import parser._
import lazabs.art._
import lazabs.art.SearchMethod._
import lazabs.prover._
import lazabs.viewer._
import lazabs.utils.Inline._
//import lazabs.utils.PointerAnalysis
//import lazabs.cfg.MakeCFG
import lazabs.nts._
import lazabs.horn.parser.HornReader
import lazabs.horn.bottomup.HornPredAbs.RelationSymbol
import lazabs.horn.abstractions.AbsLattice
import lazabs.horn.abstractions.StaticAbstractionBuilder.AbstractionType
import lazabs.horn.concurrency.CCReader

import ap.util.Debug

object GlobalParameters {
  object InputFormat extends Enumeration {
    val //Scala,
        Nts,
        Prolog, SMTHorn, //UppaalOG, UppaalRG, UppaalRelational, Bip,
        ConcurrentC, AutoDetect = Value
  }

  val parameters =
    new scala.util.DynamicVariable[GlobalParameters] (new GlobalParameters)

  def get : GlobalParameters = parameters.value
}

class GlobalParameters extends Cloneable {
  var in: InputStream = null
  var fileName = ""
  var funcName = "main"
  var solFileName = ""
  var timeout:Option[Int] = None
  var spuriousness = true
  var searchMethod = DFS
  var drawRTree = false
  //var drawCFG = false
  var absInFile = false
  var lbe = false
  var slicing = true
  var intervals = true
  var prettyPrint = false
  var smtPrettyPrint = false  
//  var interpolation = false
  var ntsPrint = false
  var printIntermediateClauseSets = false
  var horn = false
  var concurrentC = false
  var global = false
  var disjunctive = false
  var splitClauses = false
  var displaySolutionProlog = false
  var displaySolutionSMT = false
  var format = GlobalParameters.InputFormat.AutoDetect
  var didIncompleteTransformation = false
  var templateBasedInterpolation = true
  var templateBasedInterpolationType : AbstractionType.Value =
    AbstractionType.RelationalEqs
  var templateBasedInterpolationTimeout = 2000
  var templateBasedInterpolationPortfolio = false
  var templateBasedInterpolationPrint = false
  var cegarHintsFile : String = ""
  var cegarPostHintsFile : String = ""
  var predicateOutputFile : String = ""
  var arithmeticMode : CCReader.ArithmeticMode.Value =
    CCReader.ArithmeticMode.Mathematical
  var arrayRemoval = false
  var arrayQuantification : Option[Int] = Some(1)
  var princess = false
  var staticAccelerate = false
  var dynamicAccelerate = false
  var underApproximate = false
  var template = false
  var dumpInterpolationQuery = false
  var babarew = false
  var log = false
  var logCEX = false
  var logStat = false
  var printHornSimplified = false
  var dotSpec = false
  var dotFile : String = null
  var pngNo = true;
  var eogCEX = false;
  var plainCEX = false;
  var simplifiedCEX = false;
  var assertions = false
  var verifyInterpolants = false
  var timeoutChecker : () => Unit = () => ()

  def needFullSolution = assertions || displaySolutionProlog || displaySolutionSMT
  def needFullCEX = assertions || plainCEX || !pngNo

  def setLogLevel(level : Int) : Unit = level match {
    case x if x <= 0 => { // no logging
      log = false
      logStat = false
      logCEX = false
    }
    case 1 => { // statistics only
      log = false
      logStat = true
      logCEX = false
    }
    case 2 => { // full logging
      log = true
      logStat = true
      logCEX = false
    }
    case x if x >= 3 => { // full logging + detailed counterexamples
      log = true
      logStat = true
      logCEX = true
    }
  }

  protected def copyTo(that : GlobalParameters) = {
    that.in = this.in
    that.fileName = this.fileName
    that.funcName = this.funcName
    that.solFileName = this.solFileName
    that.timeout = this.timeout
    that.spuriousness = this.spuriousness
    that.searchMethod = this.searchMethod
    that.drawRTree = this.drawRTree
    that.absInFile = this.absInFile
    that.lbe = this.lbe
    that.slicing = this.slicing
    that.intervals = this.intervals
    that.prettyPrint = this.prettyPrint
    that.smtPrettyPrint = this.smtPrettyPrint
    that.ntsPrint = this.ntsPrint
    that.printIntermediateClauseSets = this.printIntermediateClauseSets
    that.horn = this.horn
    that.concurrentC = this.concurrentC
    that.global = this.global
    that.disjunctive = this.disjunctive
    that.splitClauses = this.splitClauses
    that.displaySolutionProlog = this.displaySolutionProlog
    that.displaySolutionSMT = this.displaySolutionSMT
    that.format = this.format
    that.didIncompleteTransformation = this.didIncompleteTransformation
    that.templateBasedInterpolation = this.templateBasedInterpolation
    that.templateBasedInterpolationType = this.templateBasedInterpolationType
    that.templateBasedInterpolationTimeout = this.templateBasedInterpolationTimeout
    that.templateBasedInterpolationPortfolio = this.templateBasedInterpolationPortfolio
    that.templateBasedInterpolationPrint = this.templateBasedInterpolationPrint
    that.cegarHintsFile = this.cegarHintsFile
    that.cegarPostHintsFile = this.cegarPostHintsFile
    that.predicateOutputFile = this.predicateOutputFile
    that.arithmeticMode = this.arithmeticMode
    that.arrayRemoval = this.arrayRemoval
    that.princess = this.princess
    that.staticAccelerate = this.staticAccelerate
    that.dynamicAccelerate = this.dynamicAccelerate
    that.underApproximate = this.underApproximate
    that.template = this.template
    that.dumpInterpolationQuery = this.dumpInterpolationQuery
    that.babarew = this.babarew
    that.log = this.log
    that.logCEX = this.logCEX
    that.logStat = this.logStat
    that.printHornSimplified = this.printHornSimplified
    that.dotSpec = this.dotSpec
    that.dotFile = this.dotFile
    that.pngNo = this.pngNo
    that.eogCEX = this.eogCEX
    that.plainCEX = this.plainCEX
    that.simplifiedCEX = this.simplifiedCEX
    that.assertions = this.assertions
    that.verifyInterpolants = this.verifyInterpolants
    that.timeoutChecker = this.timeoutChecker
  }

  override def clone : GlobalParameters = {
    val res = new GlobalParameters
    this copyTo res
    res    
  }

  def withAndWOTemplates : Seq[GlobalParameters] =
    List({
           val p = this.clone
           p.templateBasedInterpolation = false
           p
         },
         this.clone)

  def setupApUtilDebug = {
    val vi = verifyInterpolants
    val as = assertions
    Debug.enabledAssertions.value_= {
      case (_, Debug.AC_INTERPOLATION_IMPLICATION_CHECKS) => vi
      case _ => as
    }
  }
  
}

////////////////////////////////////////////////////////////////////////////////

object Main {
  def assertions = GlobalParameters.get.assertions

  class MainException(msg : String) extends Exception(msg)
  object TimeoutException extends MainException("timeout")
  object StoppedException extends MainException("stopped")

  def openInputFile {
    val params = GlobalParameters.parameters.value
    import params._
    in = new FileInputStream(fileName)
  }
/*
  def checkInputFile {
    val params = GlobalParameters.parameters.value
    import params._
    if (in == null)
      throw new MainException("Input file missing")
  }
*/
  /*
  def getASTree = {
    val params = GlobalParameters.parameters.value
    import params._
    val lexer = new Lexer(in)
    val parser = new Parser(lexer)
    val tree = parser.parse()
    if(!(tree.value.isInstanceOf[lazabs.ast.ASTree.Sobject]))
      throw new MainException("The input file is invalid")
    //val spa = PointerAnalysis(tree.value.asInstanceOf[lazabs.ast.ASTree.Sobject])
    val so = inline(spa)
    val typ = lazabs.types.TypeCheck(so)
    typ
  }*/

  def main(args: Array[String]) : Unit = doMain(args, false)

  //def main(args: Array[String]) : Unit = lazabs.horn.FatTest(args(0))
  

  val greeting =
<<<<<<< HEAD
    "Eldarica v2.0.4-heap.\n(C) Copyright 2012-2020 Hossein Hojjat and Philipp Ruemmer"
=======
    "Eldarica v2.0.5.\n(C) Copyright 2012-2020 Hossein Hojjat and Philipp Ruemmer"
>>>>>>> 74c60b26

  def doMain(args: Array[String],
             stoppingCond : => Boolean) : Unit = try {
    val params = new GlobalParameters
    GlobalParameters.parameters.value = params

    // work-around: make the Princess wrapper thread-safe
    lazabs.prover.PrincessWrapper.newWrapper

    import params._
    import GlobalParameters.InputFormat

    def arguments(args: List[String]): Boolean = args match {
      case Nil => true
      //case "-c" :: rest => drawCFG = true; arguments(rest)
      //case "-r" :: rest => drawRTree = true; arguments(rest)
      case "-f" :: rest => absInFile = true; arguments(rest)
      case "-p" :: rest => prettyPrint = true; arguments(rest)
      case "-pIntermediate" :: rest => printIntermediateClauseSets = true; arguments(rest)
      case "-sp" :: rest => smtPrettyPrint = true; arguments(rest)
//      case "-pnts" :: rest => ntsPrint = true; arguments(rest)
      case "-horn" :: rest => horn = true; arguments(rest)
      case "-glb" :: rest => global = true; arguments(rest)
      case "-disj" :: rest => disjunctive = true; arguments(rest)
      case "-sol" :: rest => displaySolutionProlog = true; arguments(rest)
      case "-ssol" :: rest => displaySolutionSMT = true; arguments(rest)

      case "-ints" :: rest => format = InputFormat.Nts; arguments(rest)
      case "-conc" :: rest => format = InputFormat.ConcurrentC; arguments(rest)
      case "-hin" :: rest => format = InputFormat.Prolog; arguments(rest)
      case "-hsmt" :: rest => format = InputFormat.SMTHorn; arguments(rest)
//      case "-uppog" :: rest => format = InputFormat.UppaalOG; arguments(rest)
//      case "-upprg" :: rest => format = InputFormat.UppaalRG; arguments(rest)
//      case "-upprel" :: rest => format = InputFormat.UppaalRelational; arguments(rest)
//      case "-bip" :: rest =>  format = InputFormat.Bip; arguments(rest)

      case "-abstract" :: rest => templateBasedInterpolation = true; arguments(rest)
      case "-abstractPO" :: rest => templateBasedInterpolationPortfolio = true; arguments(rest)
      case "-abstract:manual" :: rest => {
        templateBasedInterpolation = true
        templateBasedInterpolationType = AbstractionType.Empty
        arguments(rest)
      }
      case "-abstract:term" :: rest => {
        templateBasedInterpolation = true
        templateBasedInterpolationType = AbstractionType.Term
        arguments(rest)
      }
      case "-abstract:oct" :: rest => {
        templateBasedInterpolation = true
        templateBasedInterpolationType = AbstractionType.Octagon
        arguments(rest)
      }
      case "-abstract:relEqs" :: rest => {
        templateBasedInterpolation = true
        templateBasedInterpolationType = AbstractionType.RelationalEqs
        arguments(rest)
      }
      case "-abstract:relIneqs" :: rest => {
        templateBasedInterpolation = true
        templateBasedInterpolationType = AbstractionType.RelationalIneqs
        arguments(rest)
      }
      case "-abstract:off" :: rest => {
        templateBasedInterpolation = false
        arguments(rest)
      }
      case tTimeout :: rest if (tTimeout.startsWith("-abstractTO:")) =>
        templateBasedInterpolationTimeout =
          (java.lang.Float.parseFloat(tTimeout.drop(12)) * 1000).toInt;
        arguments(rest)

      case tFile :: rest if (tFile.startsWith("-hints:")) => {
        cegarHintsFile = tFile drop 7
        arguments(rest)
      }
      case tFile :: rest if (tFile.startsWith("-postHints:")) => {
        cegarPostHintsFile = tFile drop 11
        arguments(rest)
      }

      case tFile :: rest if (tFile.startsWith("-pPredicates:")) => {
        predicateOutputFile = tFile drop 13
        arguments(rest)
      }

      case "-pHints" :: rest => templateBasedInterpolationPrint = true; arguments(rest)

      case "-splitClauses" :: rest => splitClauses = true; arguments(rest)

      case arithMode :: rest if (arithMode startsWith "-arithMode:") => {
        arithmeticMode = arithMode match {
          case "-arithMode:math"  => CCReader.ArithmeticMode.Mathematical
          case "-arithMode:ilp32" => CCReader.ArithmeticMode.ILP32
          case "-arithMode:lp64"  => CCReader.ArithmeticMode.LP64
          case "-arithMode:llp64" => CCReader.ArithmeticMode.LLP64
          case _                  =>
            throw new MainException("Unrecognised mode " + arithMode)
        }
        arguments(rest)
      }

      case "-n" :: rest => spuriousness = false; arguments(rest)
//      case "-i" :: rest => interpolation = true; arguments(rest)
      case "-lbe" :: rest => lbe = true; arguments(rest)

      case arrayQuans :: rest if (arrayQuans.startsWith("-arrayQuans:")) =>
        if (arrayQuans == "-arrayQuans:off")
          arrayQuantification = None
        else
          arrayQuantification = Some(arrayQuans.drop(12).toInt)
        arguments(rest)

      case "-noSlicing" :: rest => slicing = false; arguments(rest)
      case "-noIntervals" :: rest => intervals = false; arguments(rest)
      //case "-array" :: rest => arrayRemoval = true; arguments(rest)
      case "-princess" :: rest => princess = true; arguments(rest)
      case "-stac" :: rest => staticAccelerate = true; arguments(rest)
      case "-dynac" :: rest => dynamicAccelerate = true; arguments(rest)
      case "-unap" :: rest => underApproximate = true; arguments(rest)
      case "-tem" :: rest => template = true; arguments(rest)
      case "-dinq" :: rest => dumpInterpolationQuery = true; arguments(rest)
      case "-brew" :: rest => babarew = true; arguments(rest)
/*      case "-bfs" :: rest => searchMethod = BFS; arguments(rest)
      case "-prq" :: rest => searchMethod = PRQ; arguments(rest)
      case "-dfs" :: rest => searchMethod = DFS; arguments(rest)
      case "-rnd" :: rest => searchMethod = RND; arguments(rest)*/
      case tTimeout :: rest if (tTimeout.startsWith("-t:")) =>
        val time = (java.lang.Float.parseFloat(tTimeout.drop(3)) * 1000).toInt
        timeout = Some(time); arguments(rest)
      case mFuncName :: rest if (mFuncName.startsWith("-m:")) => funcName = mFuncName drop 3; arguments(rest)
      case sSolFileName :: rest if (sSolFileName.startsWith("-s:")) => solFileName = sSolFileName.drop(3); arguments(rest)
      case "-log" :: rest => setLogLevel(2); arguments(rest)
      case "-statistics" :: rest => setLogLevel(1); arguments(rest)
      case logOption :: rest if (logOption startsWith "-log:") =>
        setLogLevel((logOption drop 5).toInt); arguments(rest)
      case "-logSimplified" :: rest => printHornSimplified = true; arguments(rest)
      case "-dot" :: str :: rest => dotSpec = true; dotFile = str; arguments(rest)
      case "-pngNo" :: rest => pngNo = true; arguments(rest)
      case "-dotCEX" :: rest => pngNo = false; arguments(rest)
      case "-eogCEX" :: rest => pngNo = false; eogCEX = true; arguments(rest)
      case "-cex" :: rest => plainCEX = true; arguments(rest)
      case "-cexSimplified" :: rest => simplifiedCEX = true; arguments(rest)
      case "-assert" :: rest => GlobalParameters.get.assertions = true; arguments(rest)
      case "-verifyInterpolants" :: rest => verifyInterpolants = true; arguments(rest)
      case "-h" :: rest => println(greeting + "\n\nUsage: eld [options] file\n\n" +
          "General options:\n" +
          " -h\t\tShow this information\n" +
          " -assert\tEnable assertions in Eldarica\n" +
          " -log\t\tDisplay progress and found invariants\n" + 
          " -log:n\t\tDisplay progress with verbosity n (currently 0 <= n <= 3)\n" + 
          " -statistics\tDisplay statistics (implied by -log)\n" + 
          " -t:time\tSet timeout (in seconds)\n" +
          " -cex\t\tShow textual counterexamples\n" + 
          " -dotCEX\tOutput counterexample in dot format\n" + 
          " -eogCEX\tDisplay counterexample using eog\n" + 
          " -m:func\tUse function func as entry point (default: main)\n" +
          "\n" +
          "Horn engine:\n" +
          " -horn\t\tEnable this engine\n" + 
          " -p\t\tPretty Print Horn clauses\n" +
          " -sp\t\tPretty print the Horn clauses in SMT-LIB format\n" + 
          " -sol\t\tShow solution in Prolog format\n" + 
          " -ssol\t\tShow solution in SMT-LIB format\n" + 
          " -disj\t\tUse disjunctive interpolation\n" +
          " -stac\t\tStatic acceleration of loops\n" +
          " -lbe\t\tDisable preprocessor (e.g., clause inlining)\n" +
          " -arrayQuans:n\tIntroduce n quantifiers for each array argument (default: 1)\n" +
          " -noSlicing\tDisable slicing of clauses\n" +
          " -noIntervals\tDisable interval analysis\n" +
          " -hints:f\tRead hints (initial predicates and abstraction templates) from a file\n" +
          " -postHints:f\tRead hints for processed clauses from a file\n" +
          " -pHints\tPrint initial predicates and abstraction templates\n" +
          " -pPredicates:f\tOutput predicates computed by CEGAR to a file\n" +
//          " -glb\t\tUse the global approach to solve Horn clauses (outdated)\n" +
	  "\n" +
//          " -abstract\tUse interpolation abstraction for better interpolants (default)\n" +
          " -abstract:t\tInterp. abstraction: off, manual, term, oct,\n" +
          "            \t                     relEqs (default), relIneqs\n" +
          " -abstractTO:t\tTimeout (s) for abstraction search (default: 2.0)\n" +
          " -abstractPO\tRun with and w/o interpolation abstraction in parallel\n" +
          " -splitClauses\tTurn clause constraints into pure inequalities\n" +
          
          "\n" +
          " -hin\t\tExpect input in Prolog Horn format\n" +  
          " -hsmt\t\tExpect input in Horn SMT-LIB format\n" +
          " -ints\t\tExpect input in integer NTS format\n" +
          " -conc\t\tExpect input in C/C++/TA format\n" +
//          " -bip\t\tExpect input in BIP format\n" +
//          " -uppog\t\tExpect UPPAAL file using Owicki-Gries encoding\n" +
//          " -upprg\t\tExpect UPPAAL file using Rely-Guarantee encoding\n" +
//          " -upprel\tExpect UPPAAL file using Relational Encoding\n"
          "\n" +
          "C/C++/TA front-end:\n" +
          " -arithMode:t\tInteger semantics: math (default), ilp32, lp64, llp64\n" +
          " -pIntermediate\tDump Horn clauses encoding concurrent programs\n"
          )
          false
      case fn :: rest => fileName = fn;  openInputFile; arguments(rest)
    }

    // Exit early if we showed the help
    if (!arguments(args.toList))
      return

    if (in == null) {
      arguments(List("-h"))
      throw new MainException("no input file given")
      return
    }

    val startTime = System.currentTimeMillis

    timeoutChecker = timeout match {
      case Some(to) => () => {
        if (System.currentTimeMillis - startTime > to.toLong)
          throw TimeoutException
        if (stoppingCond)
          throw StoppedException
      }
      case None => () => {
        if (stoppingCond)
          throw StoppedException
      }
    }
    
    GlobalParameters.get.setupApUtilDebug

    if(princess) Prover.setProver(lazabs.prover.TheoremProver.PRINCESS)

    if (format == InputFormat.AutoDetect) {
        // try to guess the file type from the extension
        if (fileName endsWith ".horn")
          format = InputFormat.Prolog
        else if (fileName endsWith ".smt2") {
          format = InputFormat.SMTHorn
        } else if (fileName endsWith ".nts") {
          format = InputFormat.Nts
          // then also choose -horn by default
          horn = true         
        } 
//        else if (fileName endsWith ".scala")
//          format = InputFormat.Scala
//        else if (fileName endsWith ".bip")
//          format = InputFormat.Bip
//        else if (fileName endsWith ".xml")
//          format = InputFormat.UppaalOG
        else if ((fileName endsWith ".hcc") ||
                 (fileName endsWith ".c") ||
                 (fileName endsWith ".cc") ||
                 (fileName endsWith ".cpp")) {
          format = InputFormat.ConcurrentC
          concurrentC = true
        } else
          throw new MainException ("could not figure out the input format")
    }

    format match {
      case InputFormat.Prolog | InputFormat.SMTHorn //| InputFormat.Bip |
           //InputFormat.UppaalOG | InputFormat.UppaalRG |
           //InputFormat.UppaalRelational 
      =>
        // those formats can only be handled in Horn mode
        horn = true
      case _ =>
        // nothing
    }
    
    if (horn) {
      
/*      format match {
        case InputFormat.Bip =>
          // BIP mode
//          lazabs.bip.HornBip.apply(fileName)
          return
        case InputFormat.UppaalRelational =>
          // uses iterative relational encoding to solve the system 
          lazabs.upp.Relational.apply(fileName, log)
          return
        case _ =>
          // nothing
      }*/

      val (clauseSet, absMap) = try { format match {
        case InputFormat.Prolog =>
          (lazabs.horn.parser.HornReader.apply(fileName), None)
        case InputFormat.SMTHorn =>
          (lazabs.horn.parser.HornReader.fromSMT(fileName), None)
        case InputFormat.Nts =>
          (NtsHorn(NtsWrapper(fileName)), None)
/*        case InputFormat.UppaalOG =>
          lazabs.upp.OwickiGries(fileName, templateBasedInterpolation)
        case InputFormat.UppaalRG =>
          lazabs.upp.RelyGuarantee(fileName, templateBasedInterpolation)
*/
      }
      } catch {
        case t@(TimeoutException | StoppedException) => {
          println("unknown")
          return
        }
      }
      
      if(prettyPrint) {
        println(HornPrinter(clauseSet))
        //println(clauseSet.map(lazabs.viewer.HornPrinter.printDebug(_)).mkString("\n\n"))
        return
      }

      if(smtPrettyPrint) {
        println(HornSMTPrinter(clauseSet))
        return
      }

      if(solFileName != "") {
        val solution = lazabs.horn.parser.HornReader.apply(solFileName)
        return
      }

/*      val uppflag = format match {
        case InputFormat.UppaalOG | InputFormat.UppaalRG => true
        case _ => false
      }*/

      lazabs.horn.Solve(clauseSet, absMap, global, disjunctive,
                        drawRTree, lbe)
        
      return

    } else if (concurrentC) {

      val outStream =
        if (logStat) Console.err else lazabs.horn.bottomup.HornWrapper.NullStream

      Console.withOut(outStream) {
        println(
          "---------------------------- Reading C/C++ file --------------------------------")
      }

      val system = 
        CCReader(new java.io.BufferedReader (
                   new java.io.FileReader(new java.io.File (fileName))),
                 funcName,
                 arithmeticMode)

      if (prettyPrint)
        lazabs.horn.concurrency.ReaderMain.printClauses(system)

      val smallSystem = system.mergeLocalTransitions

      if (prettyPrint) {
        println
        println("After simplification:")
        lazabs.horn.concurrency.ReaderMain.printClauses(smallSystem)
        return
      }

      val result = try {
        Console.withOut(outStream) {
          new lazabs.horn.concurrency.VerificationLoop(smallSystem).result
        }
      } catch {
        case TimeoutException => {
          println("timeout")
          throw TimeoutException
        }
        case StoppedException => {
          println("stopped")
          throw StoppedException
        }
      }

      result match {
        case Left(_) =>
          println("SAFE")
        case Right(cex) => {
          println("UNSAFE")
          if (plainCEX) {
            println
            lazabs.horn.concurrency.VerificationLoop.prettyPrint(cex)
          }
        }
      }

      return
    }

    val (cfg,m) = format match {
      case InputFormat.Nts =>
        val ntsc = NtsCFG(NtsWrapper(fileName),lbe,staticAccelerate)
        (ntsc,Some(Map[Int,String]().empty ++ NtsWrapper.stateNameMap))        
/*      case InputFormat.Scala =>
        checkInputFile
        val ast = getASTree
        if(prettyPrint) {println(ScalaPrinter(ast)); return}
        (MakeCFG(ast,"sc_" + funcName,arrayRemoval,staticAccelerate),None)*/
    }

    //if(drawCFG) {DrawGraph(cfg.transitions.toList,cfg.predicates,absInFile,m); return}

    if(ntsPrint) {
      println(NTSPrinter(cfg))
      return
    }

//    if(timeout.isDefined) Z3Wrapper.setTimeout(timeout)

    /*val rTree = if (!interpolation) MakeRTree(cfg, MakeCFG.getLoops, spuriousness, searchMethod, log)
      else MakeRTreeInterpol(cfg, MakeCFG.getLoops, searchMethod, babarew, dumpInterpolationQuery, dynamicAccelerate, underApproximate, template, log)*/
    //if(drawRTree) DrawGraph(rTree, absInFile)

  } catch {
    case TimeoutException | StoppedException =>
      // nothing
    case _ : java.lang.OutOfMemoryError =>
      printError("out of memory", GlobalParameters.get.format)
    case _ : java.lang.StackOverflowError =>
      printError("stack overflow", GlobalParameters.get.format)
    case t : Exception =>
      printError(t.getMessage, GlobalParameters.get.format)
  }

  private def printError(message : String,
                         format : GlobalParameters.InputFormat.Value) : Unit =
    if (message == null)
      println("error")
    else
      println("(error \"" + message.replace("\"", "\"\"\"") + "\")")
  
}<|MERGE_RESOLUTION|>--- conflicted
+++ resolved
@@ -276,11 +276,7 @@
   
 
   val greeting =
-<<<<<<< HEAD
-    "Eldarica v2.0.4-heap.\n(C) Copyright 2012-2020 Hossein Hojjat and Philipp Ruemmer"
-=======
-    "Eldarica v2.0.5.\n(C) Copyright 2012-2020 Hossein Hojjat and Philipp Ruemmer"
->>>>>>> 74c60b26
+    "Eldarica v2.0.5-heap.\n(C) Copyright 2012-2020 Hossein Hojjat and Philipp Ruemmer"
 
   def doMain(args: Array[String],
              stoppingCond : => Boolean) : Unit = try {
