
lazy val commonSettings = Seq(
    name := "Eldarica",
    organization := "uuverifiers",
<<<<<<< HEAD
    version := "2.0.5-heap",
=======
    version := "2.0.6",
>>>>>>> d71a8e8d
    homepage := Some(url("https://github.com/uuverifiers/eldarica")),
    licenses := Seq("BSD License 2.0" -> url("https://github.com/uuverifiers/eldarica/blob/master/LICENSE")),
    scalaVersion := "2.11.12",
    crossScalaVersions := Seq("2.11.12", "2.12.10"),
    fork in run := true,
    cancelable in Global := true,
    publishTo := Some(Resolver.file("file",  new File( "/home/wv/public_html/maven/" )) )
)

// Jar files for the parsers

lazy val parserSettings = Seq(
    publishArtifact in packageDoc := false,
    publishArtifact in packageSrc := false,
    exportJars := true,
    crossPaths := true 
)

// Parser generation

lazy val parserGen = Seq(
  sourceGenerators in Compile += Def.task {
          val outputDir = (sourceManaged in Compile).value / "parser"
          val base = baseDirectory.value
          
          val cacheDir = outputDir / ".cache"

          val parserDir = base / "src" / "lazabs" / "parser"
          val parserOutputDir = outputDir / "normal"
		
          val hornParserDir = base / "src" / "lazabs" / "horn" / "parser"
          val hornParserOutputDir = outputDir / "horn"
		
          // generated Java files
          val lexerFile =  parserOutputDir / "Lexer.java"
          val hornLexerFile =  hornParserOutputDir / "HornLexer.java"
		
          val parserFile = parserOutputDir / "Parser.java"
          val hornParserFile = hornParserOutputDir / "Parser.java"
		
          val symFile = parserOutputDir / "Symbols.java"
          val hornSymFile = hornParserOutputDir / "Symbols.java"
		
          // grammar file
          val flex = parserDir / "Lexer.jflex"
          val hornFlex = hornParserDir / "HornLexer.jflex"
		
          val cup =  parserDir / "Parser.cup"
          val hornCup =  hornParserDir / "HornParser.cup"
		
          val jflexLib = "./tools/JFlex.jar"
          val cupLib = "./tools/java-cup-11a.jar"

          val cache = FileFunction.cached(cacheDir,
                                          inStyle = FilesInfo.lastModified,
                                          outStyle = FilesInfo.exists){ _ =>
            scala.sys.process.Process(
              "java -jar " + jflexLib + " -d " +
              hornParserOutputDir + " --nobak " + hornFlex).!
            scala.sys.process.Process(
              "java -cp ./tools/ -jar " + cupLib + " -destdir " +
              hornParserOutputDir + " -parser Parser -symbols Symbols " +
              hornCup).!
            scala.sys.process.Process(
              "java -jar " + jflexLib + " -d " + parserOutputDir +
              " --nobak " + flex).!
            scala.sys.process.Process(
              "java -cp ./tools/ -jar " + cupLib + " -destdir " +
              parserOutputDir + " -parser Parser -symbols Symbols " + cup).!
            Set(lexerFile,
                parserFile,
                symFile,
                hornLexerFile,
                hornParserFile,
                hornSymFile)
          }

          cache(Set(hornFlex, hornCup, flex, cup)).toSeq
        }.taskValue
)

lazy val ccParser = (project in file("cc-parser")).
  settings(commonSettings: _*).
  settings(parserSettings: _*).
  settings(
    name := "Eldarica-CC-parser",
    packageBin in Compile := baseDirectory.value / "cc-parser.jar"
  ).
  disablePlugins(AssemblyPlugin)

lazy val tplspecParser = (project in file("template-parser")).
  settings(commonSettings: _*).
  settings(parserSettings: _*).
  settings(
    name := "Eldarica-tplspec-parser",
    packageBin in Compile := baseDirectory.value / "tplspec-parser.jar"
  ).
  disablePlugins(AssemblyPlugin)

// Actual project

lazy val root = (project in file(".")).
    aggregate(ccParser, tplspecParser).
    dependsOn(ccParser, tplspecParser).
    settings(parserGen: _*).
    settings(commonSettings: _*).
//
    settings(
      scalaSource in Compile := baseDirectory.value / "src",
//
      mainClass in Compile := Some("lazabs.Main"),
//
      unmanagedJars in Compile ++= (baseDirectory map { base =>
        val baseDirectories = (base / "flata")
        val customJars = (baseDirectories ** "*.jar")
        customJars.classpath
      }).value,
//
    scalacOptions in Compile ++=
      List("-feature",
           "-language:implicitConversions,postfixOps,reflectiveCalls"),
    scalacOptions += (scalaVersion map { sv => sv match {
      case "2.11.12" => "-optimise"
      case "2.12.10" => "-opt:_"
    }}).value,	
//
    libraryDependencies +=
      "org.scala-lang.modules" %% "scala-parser-combinators" % "1.0.4",
//
    libraryDependencies +=
      "net.sf.squirrel-sql.thirdparty-non-maven" % "java-cup" % "0.11a",
//
    libraryDependencies +=
      "org.antlr" % "antlr" % "3.3",
//
    libraryDependencies +=
      "org.scala-lang.modules" %% "scala-xml" % "1.3.0",
//
    resolvers += ("uuverifiers" at "http://logicrunch.research.it.uu.se/maven/").withAllowInsecureProtocol(true),
    libraryDependencies += "uuverifiers" %% "princess" % "2021-03-10"
//    libraryDependencies += "uuverifiers" %% "princess" % "nightly-SNAPSHOT"
)
//<|MERGE_RESOLUTION|>--- conflicted
+++ resolved
@@ -2,11 +2,7 @@
 lazy val commonSettings = Seq(
     name := "Eldarica",
     organization := "uuverifiers",
-<<<<<<< HEAD
-    version := "2.0.5-heap",
-=======
     version := "2.0.6",
->>>>>>> d71a8e8d
     homepage := Some(url("https://github.com/uuverifiers/eldarica")),
     licenses := Seq("BSD License 2.0" -> url("https://github.com/uuverifiers/eldarica/blob/master/LICENSE")),
     scalaVersion := "2.11.12",
